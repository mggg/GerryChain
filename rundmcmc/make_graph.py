--- conflicted
+++ resolved
@@ -24,18 +24,13 @@
         geoid = "sampleIndex"
         df[geoid] = range(len(df))
 
-<<<<<<< HEAD
-def add_data_to_graph(df, graph, col_names, id_col=None):
-    '''Add columns of a dataframe to a graph based on ids.
-=======
     for i in col_name:
         data.append(dict(zip(df[geoid], df[i])))
     return data
 
 
-def add_data_to_graph(data, graph, data_name, geoid=None):
-    '''Add a list of data to graph nodes.
->>>>>>> 18c642d6
+def add_data_to_graph(df, graph, col_names, id_col=None):
+    '''Add columns of a dataframe to a graph based on ids.
 
     :df: Dataframe containing given column.
     :graph: Networkx object containing appropriately labeled nodes.
@@ -70,22 +65,9 @@
     if geoid_col is not None:
         df = df.set_index(geoid_col)
 
-<<<<<<< HEAD
     # Generate rook neighbor lists from dataframe.
     neighbors = ps.weights.Rook.from_dataframe(
         df, geom_col="geometry").neighbors
-=======
-    if geoid is not None:
-        for i, j in enumerate(data_name):
-            # Adding data to the nodes
-            for x, y in enumerate(graph.nodes()):
-                graph.nodes[x][j] = data[i][y]
-    else:
-        for i, j in enumerate(data_name):
-            # Adding data to the nodes
-            for x, _ in enumerate(graph.nodes()):
-                graph.nodes[x][j] = data[i][x]
->>>>>>> 18c642d6
 
     vtds = {}
 
