<<<<<<< HEAD
from rundmcmc.make_graph import construct_graph, add_data_to_graph, get_assignment_dict
from rundmcmc.validity import contiguous, Validator
from rundmcmc.partition import Partition, propose_random_flip
from rundmcmc.chain import MarkovChain
from rundmcmc.updaters import statistic_factory
import geopandas as gp
=======
from rundmcmc.chain import MarkovChain
from rundmcmc.ingest import ingest
from rundmcmc.make_graph import (add_data_to_graph, construct_graph,
                                 get_list_of_data, pull_districts)
from rundmcmc.partition import Partition, propose_random_flip
from rundmcmc.updaters import statistic_factory, cut_edges
from rundmcmc.validity import Validator, contiguous
>>>>>>> 18c642d6


def main():
    # Sketch:
    #   1. Load dataframe.
    #   2. Construct neighbor information.
    #   3. Make a graph from this.
    #   4. Throw attributes into graph.
    df = gp.read_file("./testData/wyoming_test.shp")
    graph = construct_graph(df, geoid_col="GEOID")
    add_data_to_graph(df, graph, ['CD', 'ALAND'], id_col='GEOID')
    assignment = get_assignment_dict(df, "GEOID", "CD")

    validator = Validator([contiguous])
    updaters = {'area': statistic_factory('ALAND', alias='area'), 'cut_edges': cut_edges}

    initial_partition = Partition(graph, assignment, updaters)
    accept = lambda x: True

    chain = MarkovChain(propose_random_flip, validator, accept,
                        initial_partition, total_steps=1000)

    for step in chain:
        pass


if __name__ == "__main__":
    main()<|MERGE_RESOLUTION|>--- conflicted
+++ resolved
@@ -1,19 +1,9 @@
-<<<<<<< HEAD
+from rundmcmc.chain import MarkovChain
 from rundmcmc.make_graph import construct_graph, add_data_to_graph, get_assignment_dict
-from rundmcmc.validity import contiguous, Validator
-from rundmcmc.partition import Partition, propose_random_flip
-from rundmcmc.chain import MarkovChain
-from rundmcmc.updaters import statistic_factory
-import geopandas as gp
-=======
-from rundmcmc.chain import MarkovChain
-from rundmcmc.ingest import ingest
-from rundmcmc.make_graph import (add_data_to_graph, construct_graph,
-                                 get_list_of_data, pull_districts)
 from rundmcmc.partition import Partition, propose_random_flip
 from rundmcmc.updaters import statistic_factory, cut_edges
 from rundmcmc.validity import Validator, contiguous
->>>>>>> 18c642d6
+import geopandas as gp
 
 
 def main():
