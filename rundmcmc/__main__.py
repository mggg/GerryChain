--- conflicted
+++ resolved
@@ -1,20 +1,11 @@
-<<<<<<< HEAD
-
-=======
-from rundmcmc.chain import MarkovChain
->>>>>>> 18c642d6
 from rundmcmc.ingest import ingest
 from rundmcmc.make_graph import (add_data_to_graph, construct_graph,
                                  get_list_of_data, pull_districts)
 from rundmcmc.partition import Partition, propose_random_flip
-<<<<<<< HEAD
 from rundmcmc.chain import MarkovChain
 from rundmcmc.Runner import Runner
-from rundmcmc.updaters import statistic_factory
-=======
 from rundmcmc.updaters import statistic_factory, cut_edges
 from rundmcmc.validity import Validator, contiguous
->>>>>>> 18c642d6
 
 
 def main():
@@ -30,17 +21,8 @@
 
     initial_partition = Partition(graph, assignment, updaters)
     accept = lambda x: True
-
-<<<<<<< HEAD
     # Exposes the chain object to the Runner.
     return MarkovChain(propose_random_flip, validator, accept, initial_partition, total_steps=10)
-=======
-    chain = MarkovChain(propose_random_flip, validator, accept,
-                        initial_partition, total_steps=1000)
-
-    for step in chain:
-        pass
->>>>>>> 18c642d6
 
 
 if __name__ == "__main__":
