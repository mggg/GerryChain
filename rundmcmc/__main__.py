--- conflicted
+++ resolved
@@ -1,57 +1,14 @@
-<<<<<<< HEAD
-import functools
-
-import matplotlib.pyplot as plt
-
-from rundmcmc.defaults import BasicChain, PA_partition
-from rundmcmc.output import p_value_report
-from rundmcmc.run import pipe_to_table
-from rundmcmc.scores import efficiency_gap, mean_median, mean_thirdian
-from rundmcmc.validity import L1_reciprocal_polsby_popper
-
-
-def main():
-    initial_partition = PA_partition()
-
-    chain = BasicChain(initial_partition, total_steps=10000)
-
-    scores = {
-        'Mean-Median': functools.partial(mean_median, proportion_column_name='VoteA%'),
-        'Mean-Thirdian': functools.partial(mean_thirdian, proportion_column_name='VoteA%'),
-        'Efficiency Gap': functools.partial(efficiency_gap, col1='VoteA', col2='VoteB'),
-        'L1 Reciprocal Polsby-Popper': L1_reciprocal_polsby_popper
-    }
-
-    initial_scores = {key: score(initial_partition) for key, score in scores.items()}
-
-    table = pipe_to_table(chain, scores)
-
-    print({key: p_value_report(key, table[key], initial_scores[key]) for key in scores})
-
-    fig, axes = plt.subplots(2, 2)
-=======
 from rundmcmc.parse_config import read_basic_config
 
 
 def main():
     chain, chain_func, scores, output_func, output_type = read_basic_config("basic_config.ini")
     print("setup the chain")
->>>>>>> 9e1170e5
 
     output = chain_func(chain)
     print("ran the chain")
 
-<<<<<<< HEAD
-    for key in scores:
-        quadrant = quadrants[key]
-        axes[quadrant].hist(table[key], bins=50)
-        axes[quadrant].set_title(key)
-        axes[quadrant].axvline(x=initial_scores[key], color='r')
-
-    plt.show()
-=======
     output_func(output, scores, output_type)
->>>>>>> 9e1170e5
 
 
 if __name__ == "__main__":
