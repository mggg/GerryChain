--- conflicted
+++ resolved
@@ -1,11 +1,4 @@
-<<<<<<< HEAD
-
-import random
-import networkx as nx
-import networkx.algorithms.shortest_paths.weighted as nx_path
-=======
 from rundmcmc.updaters import CountySplit
->>>>>>> 6a16f286
 from networkx import NetworkXNoPath
 import networkx.algorithms.shortest_paths.weighted as nx_path
 import networkx as nx
