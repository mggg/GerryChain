import numpy
from rundmcmc.proposals import number_of_flips


class DukeGerrymanderingIndex:
    def __init__(self, initial_plan, vote_shares_column):
        self.column = vote_shares_column
        self.initial_plan_data = self.sorted_vote_shares(initial_plan)
        self.N = len(self.initial_plan_data)

    def sorted_vote_shares(self, partition, column='PR_DV08%'):
        return sorted(list(partition[self.column].values()))

    def __call__(self, chain):
        data = [self.sorted_vote_shares(state) for state in chain]

        medians = [numpy.median([data_row[i] for data_row in data]) for i in range(self.N)]

        terms_in_the_sum = [median_plan - plan
                            for median_plan, plan in zip(medians, self.initial_plan_data)]

        return numpy.sqrt(sum(term ** 2 for term in terms_in_the_sum))


def mean_median(partition, proportion_column_name):
    data = list(partition[proportion_column_name].values())
    return numpy.mean(data) - numpy.median(data)


def mean_thirdian(partition, proportion_column_name):
    data = list(partition[proportion_column_name].values())
    return numpy.mean(data) - numpy.percentile(data, 33)


def normalized_efficiency_gap(partition, proportion_column_name):
    """Right now this is the turnout-normalized version (just `2t-s`)."""
    vote_shares_by_district = list(partition[proportion_column_name].values())
    seats = len([votes for votes in vote_shares_by_district if votes > 0])
    seats_share = seats / len(vote_shares_by_district)
    total_vote_share = numpy.mean(vote_shares_by_district)
    return 2 * total_vote_share - seats_share


def efficiency_gap(partition, col1='PR_DV08', col2='PR_RV08'):
    party1 = partition[col1]
    party2 = partition[col2]
    wasted_votes_by_part = {part: wasted_votes(party1[part], party2[part])
                            for part in party1}
    total_votes = sum(party1.values()) + sum(party2.values())
    numerator = sum(waste1 - waste2 for waste1, waste2 in wasted_votes_by_part.values())
    return numerator / total_votes


def wasted_votes(party1_votes, party2_votes):
    total_votes = party1_votes + party2_votes
    if party1_votes > party2_votes:
        party1_waste = party1_votes - total_votes / 2
        party2_waste = party2_votes
    else:
        party2_waste = party2_votes - total_votes / 2
        party1_waste = party1_votes
    return party1_waste, party2_waste


def final_report():
    with open('../tests/test_run.txt') as f:
        f = f.read()
        print(f)


def get_dict_of_flips(chain):
    dict_of_flips = {}
    prev_partition = {}
    for partition in chain:
        dict_of_flips, prev_partition = number_of_flips(
            partition, dict_of_flips, prev_partition)
        print(dict_of_flips)


def p_value(chain, initial_partition):
    better = 0
    worse = 0
    initial_value = mean_median(initial_partition, 'PR_DV08%')
    for partition in chain:
        partition_value = mean_median(partition, 'PR_DV08%')
        if partition_value > initial_value:
            worse += 1
        else:
            better += 1

    print(initial_value)
<<<<<<< HEAD
    print(better, worse)
=======
    print(better, worse)
>>>>>>> 9148fd2a
<|MERGE_RESOLUTION|>--- conflicted
+++ resolved
@@ -89,8 +89,4 @@
             better += 1
 
     print(initial_value)
-<<<<<<< HEAD
-    print(better, worse)
-=======
-    print(better, worse)
->>>>>>> 9148fd2a
+    print(better, worse)