--- conflicted
+++ resolved
@@ -25,18 +25,9 @@
     :assignment: dictionary mapping nodes to their assigned parts of the partition
     """
 
-<<<<<<< HEAD
-    def __init__(self, graph, assignment, aggregate_fields=None,
-                 overwrite_stats=None, changed_assignments=None):
-        self.graph = graph
-        self.assignment = assignment
-        self.cut_edges = [edge for edge in self.graph.edges if self.crosses_parts(edge)]
-        self.changed_assignments = changed_assignments
-=======
     def __init__(self, graph, assignment, updaters=None, fields=None):
         self.graph = graph
         self.assignment = assignment
->>>>>>> 33165ac2
 
         if not updaters:
             updaters = dict()
@@ -64,13 +55,8 @@
 
         new_fields = {key: updater(self, flips) for key, updater in self.updaters.items()}
 
-<<<<<<< HEAD
-        return Partition(self.graph, new_assignment, overwrite_stats=new_stats,
-                         changed_assignments=changed_assignments)
-=======
         return Partition(self.graph, assignment=new_assignment,
                          updaters=self.updaters, fields=new_fields)
->>>>>>> 33165ac2
 
     def __getitem__(self, key):
         return self.fields[key]