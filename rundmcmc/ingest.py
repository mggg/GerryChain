--- conflicted
+++ resolved
@@ -3,33 +3,15 @@
 
 
 def ingest(filepath, name_of_geoid_col):
-<<<<<<< HEAD
     """Generate (rook) neighbor and perimeter information from a shapefile.
 
     :filepath: Path to input shapefile location.
 
     :returns: Tuple (neighbors, perims, geoid_col) to be passed to
-        :func:`.make_graph`. `neighbors` is a dictionary of (id, [adj_ids\).
-        `perims` is a list of perimeters numbered sequentially. `geoid_col` is a
-        list of the geoids of shapes.
+        :func:`.make_graph`. `neighbors` is a nested list of neighbors numbered
+        sequentially. `perims` is a list of perimeters numbered sequentially.
+        `geoid_col` is a list of the geoids of shapes numbered sequentially.
 
-    """
-    df = gp.read_file(filepath)
-
-    perimeters = df["geometry"].apply(lambda shape: shape.length).tolist()
-
-    # Dumb stopgap to account for silly non-shared perimeter behavior.
-    perimeters = [perimeters] * len(df)
-    rook = ps.weights.Rook.from_dataframe(df, geom_col="geometry")
-
-    return rook.neighbors, perimeters, df[name_of_geoid_col].tolist()
-=======
-    """
-        Reads in a shapefile through PySAL, and generates an
-        adjacency list (rook adjacency). Then, compute shared
-        perimeters for all adjacent shapes.
-
-        :filepath: Filepath to input shapefile location.
     """
     df = gp.read_file(filepath)
 
@@ -53,7 +35,6 @@
     return([neighbors[i] for i in sorted_keys],
            [shared_perims[i] for i in sorted_keys],
            [df.loc[i, name_of_geoid_col] for i in sorted_keys])
->>>>>>> c8f86aa7
 
 
 if __name__ == "__main__":
